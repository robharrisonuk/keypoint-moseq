--- conflicted
+++ resolved
@@ -50,8 +50,8 @@
         (x,y) coordinates of the centroid.
 
     crop_size: int or tuple(int,int)
-        Size of the crop around the centroid. Either a single int for
-        a square crop, or a tuple of ints (w,h) for a rectangular crop.
+        Size of the crop around the centroid. Either a single int for a square
+        crop, or a tuple of ints (w,h) for a rectangular crop.
 
 
     Returns
@@ -89,8 +89,8 @@
         Fitted PCA model
 
     savefig : bool, True
-        Whether to save the figure to a file. If true, the figure is
-        saved to `{project_dir}/pca_scree.pdf`.
+        Whether to save the figure to a file. If true, the figure is saved to
+        `{project_dir}/pca_scree.pdf`.
 
     project_dir : str, default=None
         Path to the project directory. Required if `savefig` is True.
@@ -119,7 +119,6 @@
         plt.savefig(os.path.join(project_dir, "pca_scree.pdf"))
     plt.show()
     return fig
-<<<<<<< HEAD
 
 
 def plot_pcs(
@@ -136,21 +135,14 @@
     ncols=5,
     node_size=30.0,
     linewidth=2.0,
+    interactive=True,
     **kwargs,
 ):
-    """Visualize the components of a fitted PCA model.
-=======
-          
-def plot_pcs(pca, *, use_bodyparts, skeleton, keypoint_colormap='autumn',
-             savefig=True, project_dir=None, scale=1, plot_n_pcs=10, 
-             axis_size=(2,1.5), ncols=5, node_size=30.0, linewidth=2.0, 
-             interactive=True, **kwargs):
     """
     Visualize the components of a fitted PCA model.
->>>>>>> 78256fa4
-
-    For each PC, a subplot shows the mean pose (semi-transparent) along
-    with a perturbation of the mean pose in the direction of the PC.
+
+    For each PC, a subplot shows the mean pose (semi-transparent) along with a
+    perturbation of the mean pose in the direction of the PC.
 
     Parameters
     ----------
@@ -158,20 +150,20 @@
         Fitted PCA model
 
     use_bodyparts : list of str
-        List of bodyparts to that are used in the model; used to index
-        bodypart names in the skeleton.
+        List of bodyparts to that are used in the model; used to index bodypart
+        names in the skeleton.
 
     skeleton : list
-        List of edges that define the skeleton, where each edge is a
-        pair of bodypart names.
+        List of edges that define the skeleton, where each edge is a pair of
+        bodypart names.
 
     keypoint_colormap : str
         Name of a matplotlib colormap to use for coloring the keypoints.
 
     savefig : bool, True
-        Whether to save the figure to a file. If true, the figure is
-        saved to `{project_dir}/pcs-{xy/xz/yz}.pdf` (`xz` and `yz`
-        are only included for 3D data).
+        Whether to save the figure to a file. If true, the figure is saved to
+        `{project_dir}/pcs-{xy/xz/yz}.pdf` (`xz` and `yz` are only included
+        for 3D data).
 
     project_dir : str, default=None
         Path to the project directory. Required if `savefig` is True.
@@ -204,64 +196,47 @@
     cmap = plt.colormaps[keypoint_colormap]
     plot_n_pcs = min(plot_n_pcs, pca.components_.shape[0])
 
-<<<<<<< HEAD
+    magnitude = np.sqrt((pca.mean_**2).mean()) * scale
+    ymean = Gamma @ pca.mean_.reshape(k - 1, d)
+    ypcs = (pca.mean_ + magnitude * pca.components_).reshape(-1, k - 1, d)
+    ypcs = Gamma[np.newaxis] @ ypcs[:plot_n_pcs]
+
     if d == 2:
         dims_list, names = [[0, 1]], ["xy"]
     if d == 3:
         dims_list, names = [[0, 1], [0, 2]], ["xy", "xz"]
 
-    magnitude = np.sqrt((pca.mean_**2).mean()) * scale
     for dims, name in zip(dims_list, names):
         nrows = int(np.ceil(plot_n_pcs / ncols))
         fig, axs = plt.subplots(nrows, ncols, sharex=True, sharey=True)
         for i, ax in enumerate(axs.flat):
-=======
-    magnitude = np.sqrt((pca.mean_**2).mean()) * scale
-    ymean = Gamma @ pca.mean_.reshape(k-1,d)
-    ypcs = (pca.mean_ + magnitude*pca.components_).reshape(-1,k-1,d)
-    ypcs = Gamma[np.newaxis] @ ypcs[:plot_n_pcs]
-    
-    if d==2: dims_list,names = [[0,1]],['xy']
-    if d==3: dims_list,names = [[0,1],[0,2]],['xy','xz']
-
-    for dims,name in zip(dims_list,names):
-        nrows = int(np.ceil(plot_n_pcs/ncols))
-        fig,axs = plt.subplots(nrows, ncols, sharex=True, sharey=True)
-        for i,ax in enumerate(axs.flat):
->>>>>>> 78256fa4
             if i >= plot_n_pcs:
                 ax.axis("off")
                 continue
-<<<<<<< HEAD
-
-            ymean = Gamma @ pca.mean_.reshape(k - 1, d)[:, dims]
-            y = (
-                Gamma
-                @ (pca.mean_ + magnitude * pca.components_[i]).reshape(
-                    k - 1, d
-                )[:, dims]
-            )
 
             for e in edges:
                 ax.plot(
-                    *ymean[e].T,
+                    *ymean[:, dims][e].T,
                     color=cmap(e[0] / (k - 1)),
                     zorder=0,
                     alpha=0.25,
                     linewidth=linewidth,
                 )
                 ax.plot(
-                    *y[e].T, color="k", zorder=2, linewidth=linewidth + 0.2
+                    *ypcs[i][:, dims][e].T,
+                    color="k",
+                    zorder=2,
+                    linewidth=linewidth + 0.2,
                 )
                 ax.plot(
-                    *y[e].T,
+                    *ypcs[i][:, dims][e].T,
                     color=cmap(e[0] / (k - 1)),
                     zorder=3,
                     linewidth=linewidth,
                 )
 
             ax.scatter(
-                *ymean.T,
+                *ymean[:, dims].T,
                 c=np.arange(k),
                 cmap=cmap,
                 s=node_size,
@@ -270,7 +245,7 @@
                 linewidth=0,
             )
             ax.scatter(
-                *y.T,
+                *ypcs[i][:, dims].T,
                 c=np.arange(k),
                 cmap=cmap,
                 s=node_size,
@@ -284,27 +259,6 @@
             ax.axis("off")
 
         fig.set_size_inches((axis_size[0] * ncols, axis_size[1] * nrows))
-=======
-            
-            for e in edges:  
-                ax.plot(*ymean[:,dims][e].T, color=cmap(e[0]/(k-1)), 
-                        zorder=0, alpha=0.25, linewidth=linewidth)
-                ax.plot(*ypcs[i][:,dims][e].T, color='k', 
-                        zorder=2, linewidth=linewidth+.2)
-                ax.plot(*ypcs[i][:,dims][e].T, color=cmap(e[0]/(k-1)), 
-                        zorder=3, linewidth=linewidth)
-                
-            ax.scatter(*ymean[:,dims].T, c=np.arange(k), cmap=cmap, s=node_size, 
-                       zorder=1, alpha=0.25, linewidth=0)
-            ax.scatter(*ypcs[i][:,dims].T, c=np.arange(k), cmap=cmap, s=node_size, 
-                       zorder=4, edgecolor='k', linewidth=0.2)
-            
-            ax.set_title(f'PC {i+1}', fontsize=10)
-            ax.set_aspect('equal')
-            ax.axis('off')
-        
-        fig.set_size_inches((axis_size[0]*ncols, axis_size[1]*nrows))
->>>>>>> 78256fa4
         plt.tight_layout()
 
         if savefig:
@@ -313,15 +267,18 @@
             )
             plt.savefig(os.path.join(project_dir, f"pcs-{name}.pdf"))
         plt.show()
-<<<<<<< HEAD
-=======
-
-    if interactive and d==3:
-        plot_pcs_3D(ymean, ypcs, edges, keypoint_colormap, savefig, 
-                    project_dir, node_size/3, linewidth*2)
-
-        
->>>>>>> 78256fa4
+
+    if interactive and d == 3:
+        plot_pcs_3D(
+            ymean,
+            ypcs,
+            edges,
+            keypoint_colormap,
+            savefig,
+            project_dir,
+            node_size / 3,
+            linewidth * 2,
+        )
 
 
 def plot_syllable_frequencies(
@@ -334,9 +291,9 @@
 ):
     """Plot a histogram showing the frequency of each syllable.
 
-    Caller must provide a results dictionary, a path to a results .h5,
-    or a project directory and model name, in which case the results are
-    loaded from `{project_dir}/{model_name}/results.h5`.
+    Caller must provide a results dictionary, a path to a results .h5, or a
+    project directory and model name, in which case the results are loaded
+    from `{project_dir}/{model_name}/results.h5`.
 
     Parameters
     ----------
@@ -345,12 +302,12 @@
         :py:func:`keypoint_moseq.fitting.extract_results`)
 
     model_name: str, default=None
-        Name of the model. Required to load results if `results` is
-        None and `path` is None.
+        Name of the model. Required to load results if `results` is None and
+        `path` is None.
 
     project_dir: str, default=None
-        Project directory. Required to load results if `results` is
-        None and `path` is None.
+        Project directory. Required to load results if `results` is None and
+        `path` is None.
 
     path: str, default=None
         Path to a results file. If None, results will be loaded from
@@ -402,9 +359,9 @@
 ):
     """Plot a histogram showing the frequency of each syllable.
 
-    Caller must provide a results dictionary, a path to a results .h5,
-    or a project directory and model name, in which case the results are
-    loaded from `{project_dir}/{model_name}/results.h5`.
+    Caller must provide a results dictionary, a path to a results .h5, or a
+    project directory and model name, in which case the results are loaded from
+    `{project_dir}/{model_name}/results.h5`.
 
     Parameters
     ----------
@@ -413,20 +370,20 @@
         :py:func:`keypoint_moseq.fitting.extract_results`)
 
     model_name: str, default=None
-        Name of the model. Required to load results if `results` is
-        None and `path` is None.
+        Name of the model. Required to load results if `results` is None and
+        `path` is None.
 
     project_dir: str, default=None
-        Project directory. Required to load results if `results` is
-        None and `path` is None.
+        Project directory. Required to load results if `results` is None and
+        `path` is None.
 
     path: str, default=None
         Path to a results file. If None, results will be loaded from
         `{project_dir}/{model_name}/results.h5`.
 
     lim: tuple, default=None
-        x-axis limits as a pair of ints (in units of frames). If None,
-        the limits are set to (0, 95th-percentile).
+        x-axis limits as a pair of ints (in units of frames). If None, the
+        limits are set to (0, 95th-percentile).
 
     num_bins: int, default=30
         Number of bins in the histogram.
@@ -493,16 +450,16 @@
 
     The figure shows the following plots:
         - Duration distribution:
-            The distribution of state durations for the most recent
-            iteration of the model.
+            The distribution of state durations for the most recent iteration
+            of the model.
         - Frequency distribution:
-            The distribution of state frequencies for the most recent
-            iteration of the model.
+            The distribution of state frequencies for the most recent iteration
+            of the model.
         - Median duration:
             The median state duration across iterations.
         - State sequence history
-            The state sequence across iterations in a random window
-            (a new window is selected each time the progress is plotted).
+            The state sequence across iterations in a random window (a new
+            window is selected each time the progress is plotted).
 
     Parameters
     ----------
@@ -525,9 +482,9 @@
         Name of the model. Required if `savefig` is True.
 
     savefig : bool, default=True
-        Whether to save the figure to a file. If true, the figure is
-        either saved to `path` or, to `{project_dir}/{model_name}-progress.pdf`
-        if `path` is None.
+        Whether to save the figure to a file. If true, the figure is either
+        saved to `path` or, to `{project_dir}/{model_name}-progress.pdf` if
+        `path` is None.
 
     fig_size : tuple of float, default=None
         Size of the figure in inches.
@@ -536,8 +493,8 @@
         Window size for state sequence history plot.
 
     min_frequency : float, default=.001
-        Minimum frequency for including a state in the frequency
-        distribution plot.
+        Minimum frequency for including a state in the frequency distribution
+        plot.
 
     min_histogram_length : int, default=10
         Minimum x-axis length of the frequency distribution plot.
@@ -739,38 +696,38 @@
 ):
     """Generate a grid movie and return it as an array of frames.
 
-    Grid movies show many instances of a syllable. Each instance
-    contains a snippet of video (and/or keypoint-overlay) centered
-    on the animal and synchronized to the onset of the syllable.
-    A dot appears at syllable onset and disappears at syllable offset.
+    Grid movies show many instances of a syllable. Each instance contains a
+    snippet of video (and/or keypoint-overlay) centered on the animal and
+    synchronized to the onset of the syllable. A dot appears at syllable onset
+    and disappears at syllable offset.
 
     Parameters
     ----------
     instances: list of tuples `(key, start, end)`
-        List of syllable instances to include in the grid movie,
-        where each instance is specified as a tuple with the video
-        name, start frame and end frame. The list must have length
-        `rows*cols`. The video names must also be keys in `videos`.
+        List of syllable instances to include in the grid movie, where each
+        instance is specified as a tuple with the video name, start frame and
+        end frame. The list must have length `rows*cols`. The video names must
+        also be keys in `videos`.
 
     rows: int, cols : int
         Number of rows and columns in the grid movie grid
 
     videos: dict or None
         Dictionary mapping video names to video readers. Frames from
-        each reader should be accessible via `__getitem__(int or slice)`.
-        If None, the the grid movie will not include video frames.
+        each reader should be accessible via `__getitem__(int or slice)`. If
+        None, the the grid movie will not include video frames.
 
     centroids: dict
-        Dictionary mapping video names to arrays of shape `(n_frames, 2)`
-        with the x,y coordinates of animal centroid on each frame
+        Dictionary mapping video names to arrays of shape `(n_frames, 2)` with
+        the x,y coordinates of animal centroid on each frame
 
     headings: dict
-        Dictionary mapping video names to arrays of shape `(n_frames,)`
-        with the heading of the animal on each frame (in radians)
+        Dictionary mapping video names to arrays of shape `(n_frames,)` with
+        the heading of the animal on each frame (in radians)
 
     window_size: int
-        Size of the window around the animal. This should be a multiple
-        of 16 or imageio will complain.
+        Size of the window around the animal. This should be a multiple of 16
+        or imageio will complain.
 
     dot_color: tuple of ints, default=(255,255,255)
         RGB color of the dot indicating syllable onset and offset
@@ -785,8 +742,8 @@
         Number of frames after syllable onset to include in the movie
 
     scaled_window_size: int, default=None
-        Window size after scaling the video. If None, the no scaling
-        is performed (i.e. `scaled_window_size = window_size`)
+        Window size after scaling the video. If None, the no scaling is
+        performed (i.e. `scaled_window_size = window_size`)
 
     overlay_keypoints: bool, default=False
         If True, overlay the pose skeleton on the video frames.
@@ -1008,8 +965,8 @@
         Dictionary mapping recording names to keypoint coordinates as
         ndarrays of shape (n_frames, n_bodyparts, 2). Required when
         `window_size=None`, or `overlay_keypoints=True`, or if using
-        density-based sampling (i.e. when `sampling_options['mode']=='density'`; see
-        :py:func:`keypoint_moseq.util.sample_instances`).
+        density-based sampling (i.e. when `sampling_options['mode']=='density'`;
+        see :py:func:`keypoint_moseq.util.sample_instances`).
 
     bodyparts: list of str, default=None
         List of bodypart names in `coordinates`. Required when
@@ -1356,7 +1313,6 @@
     ax: matplotlib.axes.Axes
         Axis containing the trajectory plots.
     """
-<<<<<<< HEAD
     fill_color = "k" if invert else "w"
     if isinstance(keypoint_colormap, list):
         colors = keypoint_colormap
@@ -1364,11 +1320,6 @@
         colors = plt.cm.get_cmap(keypoint_colormap)(
             np.linspace(0, 1, Xs[0].shape[1])
         )
-=======
-    fill_color = 'k' if invert else 'w'
-    if isinstance(keypoint_colormap, list): colors = keypoint_colormap
-    else: colors = plt.colormaps[keypoint_colormap](np.linspace(0,1,Xs[0].shape[1]))
->>>>>>> 78256fa4
 
     n_cols = min(n_cols, len(Xs))
     n_rows = np.ceil(len(Xs) / n_cols)
@@ -1477,7 +1428,6 @@
     return fig, ax, rasters
 
 
-
 def save_gif(image_list, gif_filename, duration=0.5):
     # Convert NumPy arrays to PIL Image objects
     pil_images = [Image.fromarray(np.uint8(img)) for img in image_list]
@@ -1492,10 +1442,7 @@
     )
 
 
-
-
 def generate_trajectory_plots(
-<<<<<<< HEAD
     coordinates,
     results,
     project_dir=None,
@@ -1508,32 +1455,21 @@
     skeleton=[],
     bodyparts=None,
     use_bodyparts=None,
+    keypoint_colormap="autumn",
+    plot_options={},
+    padding={"left": 0.1, "right": 0.1, "top": 0.2, "bottom": 0.2},
+    save_individually=True,
+    save_gifs=True,
+    save_mp4s=False,
+    fps=30,
+    projection_planes=["xy", "xz"],
+    interactive=True,
     density_sample=True,
     sampling_options={"mode": "density", "n_neighbors": 50},
-    save_gifs=True,
-    save_mp4s=False,
-    keypoint_colormap="autumn",
-    plot_options={},
-    save_individually=True,
-    fps=30,
-    projection_planes=["xy", "xz"],
-    padding={"left": 0.1, "right": 0.1, "top": 0.2, "bottom": 0.2},
     **kwargs,
 ):
-    """Generate trajectory plots for a modeled dataset.
-=======
-    coordinates=None, results=None, output_dir=None, name=None, 
-    project_dir=None, results_path=None, pre=5, post=15, 
-    min_frequency=0.005, min_duration=3, use_reindexed=True, 
-    use_estimated_coords=False, skeleton=[], bodyparts=None, 
-    use_bodyparts=None, num_samples=40, keypoint_colormap='autumn',
-    plot_options={}, sampling_options={'mode':'density'},
-    padding={'left':0.1, 'right':0.1, 'top':0.2, 'bottom':0.2},
-    save_individually=True, save_gifs=True, save_mp4s=False, fps=30, 
-    projection_planes=['xy','xz'], interactive=True, **kwargs):
     """
     Generate trajectory plots for a modeled dataset.
->>>>>>> 78256fa4
 
     Each trajectory plot shows a sequence of poses along the average
     trajectory through latent space associated with a given syllable.
@@ -1604,7 +1540,7 @@
         ignored for 2D data.
 
     interactive: bool, default=True
-        For 3D data, whether to create an visualization that can be 
+        For 3D data, whether to create an visualization that can be
         rotated and zoomed. This argument is ignored for 2D data.
     """
     plot_options.update({"keypoint_colormap": keypoint_colormap})
@@ -1659,57 +1595,20 @@
         all_Xs = [Xs * np.array([1, -1])]  # flip y-axis
         suffixes = [""]
 
-<<<<<<< HEAD
-    for Xs, suffix in zip(all_Xs, suffixes):
-        lims = get_limits(Xs, pctl=0, **padding)
+    for Xs_2D, suffix in zip(all_Xs, suffixes):
+        lims = get_limits(Xs_2D, pctl=0, **padding)
 
         # individual plots
         if save_individually:
             desc = "Generating trajectory plots"
             for title, X in tqdm.tqdm(
-                zip(titles, Xs), desc=desc, total=len(titles), ncols=72
+                zip(titles, Xs_2D), desc=desc, total=len(titles), ncols=72
             ):
                 fig, ax, rasters = plot_trajectories(
                     [title],
                     X[None],
                     lims,
                     edges=edges,
-=======
-    edges = []
-    if len(skeleton)>0: 
-        if isinstance(skeleton[0][0],str):
-            assert use_bodyparts is not None, fill(
-                'If skeleton edges are specified using bodypart names, '
-                '`use_bodyparts` must be specified')
-            edges = get_edges(use_bodyparts, skeleton)
-        else: edges = skeleton
-
-    syllables = sorted(trajectories.keys())
-    titles = [f'Syllable {syllable}' for syllable in syllables]
-    Xs = np.nanmean(np.array([trajectories[syllable] for syllable in syllables]),axis=1)  
-    
-    if Xs.shape[-1]==3:
-        projection_planes = [''.join(sorted(plane.lower())) for plane in projection_planes]
-        assert set(projection_planes) <= set(['xy','yz','xz']), fill(
-            "`projection_planes` must be a subset of `['xy','yz','xz']`")
-        all_Xs = [Xs[...,np.array({'xy':[0,1], 'yz':[1,2], 'xz':[0,2]}[plane])] for plane in projection_planes]
-        suffixes = ['.'+plane for plane in projection_planes]
-       
-    else: 
-        all_Xs = [Xs]
-        suffixes = ['']
-
-    for Xs_2D,suffix in zip(all_Xs,suffixes):
-        lims = get_limits(Xs_2D, pctl=0, **padding)
-
-        # individual plots
-        if save_individually:
-            desc = 'Generating trajectory plots'
-            for title,X in tqdm.tqdm(zip(titles,Xs_2D), desc=desc, total=len(titles)):
-
-                fig,ax,rasters = plot_trajectories(
-                    [title], X[None], lims, edges=edges, 
->>>>>>> 78256fa4
                     return_rasters=(save_gifs or save_mp4s),
                     **plot_options,
                 )
@@ -1727,16 +1626,11 @@
                     write_video_clip(rasters, path, fps=use_fps)
 
         # grid plot
-<<<<<<< HEAD
         fig, ax, rasters = plot_trajectories(
             titles,
-            Xs,
+            Xs_2D,
             lims,
             edges=edges,
-=======
-        fig,ax,rasters = plot_trajectories(
-            titles, Xs_2D, lims, edges=edges, 
->>>>>>> 78256fa4
             return_rasters=(save_gifs or save_mp4s),
             **plot_options,
         )
@@ -1753,12 +1647,9 @@
             path = os.path.join(output_dir, f"all_trajectories{suffix}.mp4")
             write_video_clip(rasters, path, fps=use_fps)
 
-<<<<<<< HEAD
-=======
-    if interactive and Xs.shape[-1]==3:
+    if interactive and Xs.shape[-1] == 3:
         plot_trajectories_3D(Xs, titles, edges, output_dir, **plot_options)
-        
->>>>>>> 78256fa4
+
 
 def overlay_keypoints_on_image(
     image,
@@ -1810,15 +1701,10 @@
         canvas = image
 
     # get colors from matplotlib and convert to 0-255 range for openc
-<<<<<<< HEAD
-    colors = plt.get_cmap(keypoint_colormap)(
+    colors = plt.colormaps(keypoint_colormap)(
         np.linspace(0, 1, coordinates.shape[0])
     )
     colors = [tuple([int(c) for c in cs[:3] * 255]) for cs in colors]
-=======
-    colors = plt.colormaps(keypoint_colormap)(np.linspace(0,1,coordinates.shape[0]))
-    colors = [tuple([int(c) for c in cs[:3]*255]) for cs in colors]
->>>>>>> 78256fa4
 
     # overlay skeleton
     for i, j in edges:
@@ -1844,33 +1730,41 @@
     return image
 
 
-<<<<<<< HEAD
-=======
 def overlay_trajectory_on_video(
-    frames, trajectory, smoothing_kernel=1, highlight=None, 
-    min_opacity=0.2, max_opacity=1, num_ghosts=5, interval=2, 
-    plot_options={}, edges=[]):
-    
+    frames,
+    trajectory,
+    smoothing_kernel=1,
+    highlight=None,
+    min_opacity=0.2,
+    max_opacity=1,
+    num_ghosts=5,
+    interval=2,
+    plot_options={},
+    edges=[],
+):
     """
     Overlay a trajectory of keypoints on a video.
     """
     if smoothing_kernel > 0:
         trajectory = gaussian_filter1d(trajectory, smoothing_kernel, axis=0)
-        
-    opacities = np.repeat(np.linspace(max_opacity, min_opacity, num_ghosts+1), interval)  
-    for i in np.arange(0,trajectory.shape[0],interval):
-        for j,opacity in enumerate(opacities):
-            if i+j < frames.shape[0]:
-                plot_options['opacity'] = opacity
+
+    opacities = np.repeat(
+        np.linspace(max_opacity, min_opacity, num_ghosts + 1), interval
+    )
+    for i in np.arange(0, trajectory.shape[0], interval):
+        for j, opacity in enumerate(opacities):
+            if i + j < frames.shape[0]:
+                plot_options["opacity"] = opacity
                 if highlight is not None:
-                    start,end,highlight_factor = highlight
-                    if i+j < start or i+j > end:
-                        plot_options['opacity'] *= highlight_factor
-                frames[i+j] = overlay_keypoints_on_image(
-                    frames[i+j], trajectory[i], edges=edges, **plot_options)
+                    start, end, highlight_factor = highlight
+                    if i + j < start or i + j > end:
+                        plot_options["opacity"] *= highlight_factor
+                frames[i + j] = overlay_keypoints_on_image(
+                    frames[i + j], trajectory[i], edges=edges, **plot_options
+                )
     return frames
 
->>>>>>> 78256fa4
+
 def overlay_keypoints_on_video(
     video_path,
     coordinates,
@@ -1989,7 +1883,318 @@
                 writer.append_data(image)
 
 
-<<<<<<< HEAD
+def matplotlib_colormap_to_plotly(cmap):
+    """
+    Convert a matplotlib colormap to a plotly colormap.
+
+    Parameters
+    ----------
+    cmap: str
+        Name of a matplotlib colormap.
+
+    Returns
+    -------
+    pl_colorscale: list
+        Plotly colormap.
+    """
+    cmap = plt.colormaps[cmap]
+    pl_entries = 255
+    h = 1.0 / (pl_entries - 1)
+    pl_colorscale = []
+    for k in range(pl_entries):
+        C = (np.array(cmap(k * h)[:3]) * 255).astype(np.uint8)
+        pl_colorscale.append([k * h, "rgb" + str((C[0], C[1], C[2]))])
+    return pl_colorscale
+
+
+def add_3D_pose_to_plotly_fig(
+    fig,
+    coords,
+    edges,
+    keypoint_colormap="autumn",
+    node_size=6.0,
+    linewidth=3.0,
+    visible=True,
+    opacity=1,
+):
+    """
+    Add a 3D pose to a plotly figure.
+
+    Parameters
+    ----------
+    fig: plotly figure
+        Figure to which the pose should be added.
+
+    coords: ndarray (N,3)
+        3D coordinates of the pose.
+
+    edges: list of index pairs
+        Skeleton edges
+
+    keypoint_colormap: str, default='autumn'
+        Colormap to use for coloring keypoints.
+
+    node_size: float, default=6.0
+        Size of keypoints.
+
+    linewidth: float, default=3.0
+        Width of skeleton edges.
+
+    visibility: bool, default=True
+        Initial visibility state of the nodes and edges
+
+    opacity: float, default=1
+        Opacity of the nodes and edges (0-1)
+    """
+    marker = {
+        "size": node_size,
+        "color": np.linspace(0, 1, len(coords)),
+        "colorscale": matplotlib_colormap_to_plotly(keypoint_colormap),
+        "line": dict(color="black", width=0.5),
+        "opacity": opacity,
+    }
+
+    line = {"width": linewidth, "color": f"rgba(0,0,0,{opacity})"}
+
+    fig.add_trace(
+        plotly.graph_objs.Scatter3d(
+            x=coords[:, 0],
+            y=coords[:, 1],
+            z=coords[:, 2],
+            mode="markers",
+            visible=visible,
+            marker=marker,
+        )
+    )
+
+    for e in edges:
+        fig.add_trace(
+            plotly.graph_objs.Scatter3d(
+                x=coords[e, 0],
+                y=coords[e, 1],
+                z=coords[e, 2],
+                mode="lines",
+                visible=visible,
+                line=line,
+            )
+        )
+
+
+def plot_pcs_3D(
+    ymean,
+    ypcs,
+    edges,
+    keypoint_colormap,
+    savefig,
+    project_dir=None,
+    node_size=6,
+    linewidth=2,
+    height=400,
+    mean_pose_opacity=0.2,
+):
+    """
+    Visualize the components of a fitted PCA model based on 3D components.
+
+    For each PC, a subplot shows the mean pose (semi-transparent) along
+    with a perturbation of the mean pose in the direction of the PC.
+
+    Parameters
+    ----------
+    ymean : ndarray (num_bodyparts, 3)
+        Mean pose.
+
+    ypcs : ndarray (num_pcs, num_bodyparts, 3)
+        Perturbations of the mean pose in the direction of each PC.
+
+    edges : list of index pairs
+        Skeleton edges.
+
+    keypoint_colormap : str
+        Name of a matplotlib colormap to use for coloring the keypoints.
+
+    savefig : bool
+        Whether to save the figure to a file. If true, the figure is
+        saved to `{project_dir}/pcs.html
+
+    project_dir : str, default=None
+        Path to the project directory. Required if `savefig` is True.
+
+    node_size : float, default=30.0
+        Size of the keypoints in the figure.
+
+    linewidth: float, default=2.0
+        Width of edges in skeleton
+
+    height : int, default=400
+        Height of the figure in pixels.
+
+    mean_pose_opacity: float, default=0.4
+        Opacity of the mean pose
+    """
+    from plotly.subplots import make_subplots
+
+    fig = make_subplots(rows=1, cols=1, specs=[[{"type": "scatter3d"}]])
+
+    def visibility_mask(i):
+        visible = np.zeros((len(edges) + 1) * (len(ypcs) + 1))
+        visible[-(len(edges) + 1) :] = 1
+        visible[(len(edges) + 1) * i : (len(edges) + 1) * (i + 1)] = 1
+        return visible > 0
+
+    steps = []
+    for i, coords in enumerate(ypcs):
+        add_3D_pose_to_plotly_fig(
+            fig,
+            coords,
+            edges,
+            visible=(i == 0),
+            node_size=node_size,
+            linewidth=linewidth,
+            keypoint_colormap=keypoint_colormap,
+        )
+
+        steps.append(
+            dict(
+                method="update",
+                label=f"PC {i+1}",
+                args=[{"visible": visibility_mask(i)}],
+            )
+        )
+
+    add_3D_pose_to_plotly_fig(
+        fig,
+        ymean,
+        edges,
+        opacity=mean_pose_opacity,
+        node_size=node_size,
+        linewidth=linewidth,
+        keypoint_colormap=keypoint_colormap,
+    )
+
+    fig.update_layout(
+        height=height,
+        showlegend=False,
+        sliders=[dict(steps=steps)],
+        scene=dict(
+            xaxis=dict(showgrid=False, showbackground=False),
+            yaxis=dict(showgrid=False, showbackground=False),
+            zaxis=dict(showgrid=False, showline=True, linecolor="black"),
+            bgcolor="white",
+            aspectmode="data",
+        ),
+        margin=dict(l=20, r=20, b=0, t=0, pad=10),
+    )
+
+    if savefig:
+        assert project_dir is not None, fill(
+            "The `savefig` option requires a `project_dir`"
+        )
+        save_path = os.path.join(project_dir, f"pcs.html")
+        fig.write_html(save_path)
+        print(f"Saved interactive plot to {save_path}")
+
+    fig.show()
+
+
+def plot_trajectories_3D(
+    Xs,
+    titles,
+    edges,
+    output_dir,
+    keypoint_colormap="autumn",
+    node_size=8,
+    linewidth=3,
+    height=500,
+    skiprate=1,
+):
+    """
+    Visualize a set of 3D trajectories.
+
+    Parameters
+    ----------
+    Xs : list of ndarrays (num_syllables, num_frames, num_bodyparts, 3)
+        Trajectories to visualize.
+
+    titles : list of str
+        Title for each trajectory.
+
+    edges : list of index pairs
+        Skeleton edges.
+
+    output_dir : str
+        Path to save the interactive plot.
+
+    keypoint_colormap : str, default='autumn'
+        Name of a matplotlib colormap to use for coloring the keypoints.
+
+    node_size : float, default=8.0
+        Size of the keypoints in the figure.
+
+    linewidth: float, default=3.0
+        Width of edges in skeleton
+
+    height : int, default=500
+        Height of the figure in pixels.
+
+    skiprate : int, default=1
+        Plot every `skiprate` frames.
+    """
+    from plotly.subplots import make_subplots
+
+    fig = make_subplots(rows=1, cols=1, specs=[[{"type": "scatter3d"}]])
+    Xs = Xs[:, ::skiprate]
+
+    def visibility_mask(i):
+        n = (len(edges) + 1) * len(Xs[1])
+        visible = np.zeros(n * len(Xs))
+        visible[n * i : n * (i + 1)] = 1
+        return visible > 0
+
+    steps = []
+    for i, X in enumerate(Xs):
+        opacities = np.linspace(0.3, 1, len(X) + 1)[1:] ** 2
+        for coords, opacity in zip(X, opacities):
+            add_3D_pose_to_plotly_fig(
+                fig,
+                coords,
+                edges,
+                visible=(i == 0),
+                node_size=node_size,
+                linewidth=linewidth,
+                keypoint_colormap=keypoint_colormap,
+                opacity=opacity,
+            )
+
+        steps.append(
+            dict(
+                method="update",
+                label=titles[i],
+                args=[{"visible": visibility_mask(i)}],
+            )
+        )
+
+    fig.update_layout(
+        height=height,
+        showlegend=False,
+        sliders=[dict(steps=steps)],
+        scene=dict(
+            xaxis=dict(showgrid=False, showbackground=False),
+            yaxis=dict(showgrid=False, showbackground=False),
+            zaxis=dict(showgrid=False, showline=True, linecolor="black"),
+            bgcolor="white",
+            aspectmode="data",
+        ),
+        margin=dict(l=20, r=20, b=0, t=0, pad=10),
+    )
+
+    if output_dir is not None:
+        save_path = os.path.join(output_dir, f"all_trajectories.html")
+        fig.write_html(save_path)
+        print(f"Saved interactive trajectories plot to {save_path}")
+
+    fig.show()
+
+
 def plot_similarity_dendrogram(
     coordinates,
     results,
@@ -2013,97 +2218,6 @@
     else to `{project_dir}/{model_name}/similarity_dendrogram.pdf`. Plot-
     related parameters are described below. For the remaining parameters
     see (:py:func:`keypoint_moseq.util.get_typical_trajectories`)
-=======
-def crowd_movie(
-    instances, coordinates, centroids, lims, pre=30, post=60,
-    edges=[], plot_options={}):
-    """
-    Generate a crowd movie.
-
-    Crowd movies show many instances of a syllable by animating
-    their keypoint trajectories in a common coordinate system.
-    The trajectories are synchronized to syllable onset. The opacity 
-    of each instance increases at syllable onset and decreases at
-    syllable offset.
-
-    Parameters
-    ----------
-    instances: list of tuples `(key, start, end)`
-        List of syllable instances to include in the grid movie,
-        where each instance is specified as a tuple with the session
-        name, start frame and end frame. 
-    
-    coordinates: dict of ndarrays of shape (num_frames, num_keypoints, dim)
-        Dictionary of keypoint coordinates, where each key is a session name.
-        
-    centroids: dict of ndarrays of shape (num_frames, dim)
-        Dictionary of animal centroids, where each key is a session name.
-
-    lims: array of shape (2, dim)
-        Axis limits for plotting keypoints in the crowd movies. 
-
-    pre: int, default=30
-        Number of frames before syllable onset to include in the movie
-
-    post: int, default=60
-        Number of frames after syllable onset to include in the movie
-
-    plot_options: dict, default={}
-        Dictionary of options for rendering keypoints in the crowd
-        movies (see :py:func:`keypoint_moseq.util.overlay_keypoints_on_image`).
-
-    Returns
-    -------
-    frames: array of shape `(post+pre, height, width, 3)`
-        Array of frames in the grid movie. `width` and 
-        `height` are determined by `lims`.
-    """
-    dim = coordinates[instances[0][0]].shape[2]
-    if dim == 3: warnings.warn(fill(
-        'Crowd movies are only supported for 2D keypoints. '
-        'Only the X and Y coordinates will be used.'))
-
-    h, w = (lims[1]-lims[0]).astype(int)
-    frames = np.zeros((post+pre, w, h, 3), dtype=np.uint8)
-
-    for key, start, end in instances:
-        xy = coordinates[key][start-pre:start+post,:,:2]
-        xy = np.clip(xy, *lims[:,:2]) - lims[0,:2]
-        frames = overlay_trajectory_on_video(
-            frames, xy, plot_options=plot_options, edges=edges)
-
-        dot_radius=5
-        dot_color=(255,255,255)
-        cen = centroids[key][start-pre:start+post,:2]
-        cen = gaussian_filter1d(cen,1,axis=0)
-        cen = np.clip(cen, *lims[:,:2]) - lims[0,:2]
-        for i in range(pre, min(end-start+pre,pre+post)):
-            pos = (int(cen[i,0]),int(cen[i,1]))
-            frames[i] = cv2.circle(frames[i], pos, dot_radius, dot_color, -1, cv2.LINE_AA)
-
-    return frames
-
-
-def generate_crowd_movies(
-    coordinates, results=None, output_dir=None, name=None, 
-    project_dir=None, results_path=None, pre=30, post=60,
-    min_frequency=0.005, min_duration=3, num_instances=15,
-    use_reindexed=True, use_estimated_coords=False, skeleton=[], 
-    bodyparts=None, use_bodyparts=None, keypoint_colormap='autumn', 
-    fps=30, limits=None, plot_options={}, sampling_options={}, 
-    quality=7, **kwargs):
-    """
-    Generate crowd movies for a modeled dataset.
-
-    Crowd movies show many instances of a syllable and are useful in
-    figuring out what behavior the syllable captures 
-    (see :py:func:`keypoint_moseq.viz.crowd_movie`). This method
-    generates a crowd movie for each syllable that is used sufficiently
-    often (i.e. has at least `num_instances` instances with duration
-    of at least `min_duration` and an overall frequency of at least
-    `min_frequency`). The crowd movies are saved to `output_dir` if 
-    specified, or else to `{project_dir}/{name}/crowd_movies`.
->>>>>>> 78256fa4
 
     Parameters
     ----------
@@ -2160,7 +2274,6 @@
     labels = [f"Syllable {s}" for s in syllable_ixs]
     dendrogram(Z, labels=labels, leaf_font_size=10, ax=ax, leaf_rotation=90)
 
-<<<<<<< HEAD
     ax.set_yticks([])
     for spine in ax.spines.values():
         spine.set_color("lightgray")
@@ -2169,252 +2282,4 @@
 
     print(f"Saving dendrogram plot to {save_path}")
     for ext in ["pdf", "png"]:
-        plt.savefig(save_path + "." + ext)
-=======
-        path = os.path.join(output_dir, f'syllable{syllable}.mp4')
-        write_video_clip(frames, path, fps=fps, quality=quality)
-            
-
-
-def matplotlib_colormap_to_plotly(cmap):
-    """
-    Convert a matplotlib colormap to a plotly colormap.
-
-    Parameters
-    ----------
-    cmap: str
-        Name of a matplotlib colormap.
-
-    Returns
-    -------
-    pl_colorscale: list
-        Plotly colormap.
-    """
-    cmap = plt.colormaps[cmap]
-    pl_entries=255
-    h = 1.0/(pl_entries-1)
-    pl_colorscale = []
-    for k in range(pl_entries):
-        C = (np.array(cmap(k*h)[:3])*255).astype(np.uint8)
-        pl_colorscale.append([k*h, 'rgb'+str((C[0], C[1], C[2]))])
-    return pl_colorscale
-
-
-def add_3D_pose_to_plotly_fig(fig, coords, edges, keypoint_colormap='autumn',
-                              node_size=6.0, linewidth=3.0, visible=True, opacity=1):
-    """
-    Add a 3D pose to a plotly figure.
-
-    Parameters
-    ----------
-    fig: plotly figure
-        Figure to which the pose should be added.
-
-    coords: ndarray (N,3)
-        3D coordinates of the pose.
-
-    edges: list of index pairs
-        Skeleton edges
-
-    keypoint_colormap: str, default='autumn'
-        Colormap to use for coloring keypoints.
-
-    node_size: float, default=6.0
-        Size of keypoints.
-
-    linewidth: float, default=3.0
-        Width of skeleton edges.
-        
-    visibility: bool, default=True
-        Initial visibility state of the nodes and edges
-        
-    opacity: float, default=1
-        Opacity of the nodes and edges (0-1)
-    """
-    marker = {
-        'size':node_size, 
-        'color':np.linspace(0,1,len(coords)),
-        'colorscale': matplotlib_colormap_to_plotly(keypoint_colormap),
-        'line': dict(color='black', width=0.5),
-        'opacity': opacity}
-    
-    line = {
-        'width': linewidth, 
-        'color': f'rgba(0,0,0,{opacity})'}
-    
-    fig.add_trace(plotly.graph_objs.Scatter3d(
-        x=coords[:,0], y=coords[:,1], z=coords[:,2], 
-        mode='markers', visible=visible, marker=marker))
-
-    for e in edges:
-        fig.add_trace(plotly.graph_objs.Scatter3d(
-            x=coords[e,0], y=coords[e,1], z=coords[e,2],
-            mode='lines', visible=visible, line=line))
-
-
-def plot_pcs_3D(ymean, ypcs, edges, keypoint_colormap, savefig, 
-                project_dir=None, node_size=6, linewidth=2, height=400, 
-                mean_pose_opacity=0.2):
-
-    """
-    Visualize the components of a fitted PCA model based on 3D components.
-
-    For each PC, a subplot shows the mean pose (semi-transparent) along
-    with a perturbation of the mean pose in the direction of the PC. 
-
-    Parameters
-    ----------
-    ymean : ndarray (num_bodyparts, 3)
-        Mean pose.
-
-    ypcs : ndarray (num_pcs, num_bodyparts, 3)
-        Perturbations of the mean pose in the direction of each PC.
-
-    edges : list of index pairs
-        Skeleton edges.
-
-    keypoint_colormap : str
-        Name of a matplotlib colormap to use for coloring the keypoints.
-
-    savefig : bool
-        Whether to save the figure to a file. If true, the figure is
-        saved to `{project_dir}/pcs.html
-
-    project_dir : str, default=None
-        Path to the project directory. Required if `savefig` is True.
-
-    node_size : float, default=30.0
-        Size of the keypoints in the figure.
-        
-    linewidth: float, default=2.0
-        Width of edges in skeleton
-
-    height : int, default=400
-        Height of the figure in pixels.
-        
-    mean_pose_opacity: float, default=0.4
-        Opacity of the mean pose
-    """    
-    from plotly.subplots import make_subplots
-    fig = make_subplots(rows=1, cols=1, specs=[[{'type': 'scatter3d'}]])
-    
-    def visibility_mask(i):
-        visible = np.zeros((len(edges)+1)*(len(ypcs)+1))
-        visible[-(len(edges)+1):] = 1
-        visible[(len(edges)+1)*i:(len(edges)+1)*(i+1)]=1
-        return visible > 0
-    
-    steps = []
-    for i,coords in enumerate(ypcs):
-        
-        add_3D_pose_to_plotly_fig(
-            fig, coords, edges, visible=(i==0),
-            node_size=node_size, linewidth=linewidth,
-            keypoint_colormap=keypoint_colormap)
-
-        steps.append(dict(
-            method='update', label=f'PC {i+1}',
-            args=[{'visible': visibility_mask(i)}]))
-        
-    add_3D_pose_to_plotly_fig(
-        fig, ymean, edges, opacity=mean_pose_opacity,
-        node_size=node_size, linewidth=linewidth,
-        keypoint_colormap=keypoint_colormap)
-
-    fig.update_layout(
-        height=height, showlegend=False, 
-        sliders=[dict(steps=steps)],
-        scene=dict(
-            xaxis=dict(showgrid=False, showbackground=False),
-            yaxis=dict(showgrid=False, showbackground=False),
-            zaxis=dict(showgrid=False, showline=True, linecolor='black'),
-            bgcolor='white', aspectmode='data'),
-        margin=dict(l=20, r=20, b=0, t=0, pad=10))
-    
-    if savefig:
-        assert project_dir is not None, fill(
-            'The `savefig` option requires a `project_dir`')
-        save_path = os.path.join(project_dir,f'pcs.html')
-        fig.write_html(save_path)
-        print(f'Saved interactive plot to {save_path}')
-
-    fig.show()
-    
-    
-def plot_trajectories_3D(Xs, titles, edges, output_dir,
-                         keypoint_colormap='autumn', node_size=8, 
-                         linewidth=3, height=500, skiprate=1):
-    """
-    Visualize a set of 3D trajectories.
-
-    Parameters
-    ----------
-    Xs : list of ndarrays (num_syllables, num_frames, num_bodyparts, 3)
-        Trajectories to visualize.
-
-    titles : list of str
-        Title for each trajectory.
-
-    edges : list of index pairs
-        Skeleton edges.
-
-    output_dir : str
-        Path to save the interactive plot.
-
-    keypoint_colormap : str, default='autumn'
-        Name of a matplotlib colormap to use for coloring the keypoints.
-
-    node_size : float, default=8.0
-        Size of the keypoints in the figure.
-
-    linewidth: float, default=3.0
-        Width of edges in skeleton
-
-    height : int, default=500
-        Height of the figure in pixels.
-
-    skiprate : int, default=1
-        Plot every `skiprate` frames.
-    """
-    from plotly.subplots import make_subplots
-    fig = make_subplots(rows=1, cols=1, specs=[[{'type': 'scatter3d'}]])
-    Xs = Xs[:,::skiprate]
-    
-    def visibility_mask(i):
-        n = (len(edges)+1)*len(Xs[1])
-        visible = np.zeros(n*len(Xs))
-        visible[n*i:n*(i+1)]=1
-        return visible > 0
-    
-    steps = []
-    for i,X in enumerate(Xs):
-        opacities = np.linspace(.3,1,len(X)+1)[1:]**2
-        for coords,opacity in zip(X, opacities):
-        
-            add_3D_pose_to_plotly_fig(
-                fig, coords, edges, visible=(i==0),
-                node_size=node_size, linewidth=linewidth,
-                keypoint_colormap=keypoint_colormap, opacity=opacity)
-
-        steps.append(dict(
-            method='update', label=titles[i],
-            args=[{'visible': visibility_mask(i)}]))
-
-    fig.update_layout(
-        height=height, showlegend=False, 
-        sliders=[dict(steps=steps)],
-        scene=dict(
-            xaxis=dict(showgrid=False, showbackground=False),
-            yaxis=dict(showgrid=False, showbackground=False),
-            zaxis=dict(showgrid=False, showline=True, linecolor='black'),
-            bgcolor='white', aspectmode='data'),
-        margin=dict(l=20, r=20, b=0, t=0, pad=10))
-    
-    if output_dir is not None:
-        save_path = os.path.join(output_dir, f'all_trajectories.html')
-        fig.write_html(save_path)
-        print(f'Saved interactive trajectories plot to {save_path}')
-
-    fig.show()
-    
->>>>>>> 78256fa4
+        plt.savefig(save_path + "." + ext)