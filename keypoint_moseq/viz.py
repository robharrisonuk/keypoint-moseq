--- conflicted
+++ resolved
@@ -640,7 +640,7 @@
     ax.set_ylim(ymin,ymax)
     ax.set_aspect('equal')
     ax.axis('off')
-    return fig,ax
+    return ax
     
     
 
@@ -794,11 +794,7 @@
             plt.close(fig=ax.fig)
 
         # grid plot
-<<<<<<< HEAD
-        fig,ax = plot_trajectories(titles, Xs, edges, lims, n_cols=grid_cols, **plot_options)
-=======
         ax = plot_trajectories(titles, Xs, edges, lims, **plot_options)
->>>>>>> 7250db2c
         path = os.path.join(output_dir, 'all_trajectories.pdf')
         plt.savefig(path)
         plt.show()
