import os
import numpy as np
import tqdm
import h5py
import jax
import warnings
from textwrap import fill
from datetime import datetime

from keypoint_moseq.viz import plot_progress, plot_kappa_scan
from keypoint_moseq.io import save_hdf5, extract_results
from jax_moseq.models.keypoint_slds import resample_model, init_model
from jax_moseq.utils import check_for_nans, device_put_as_scalar


class StopResampling(Exception):
    pass


def _wrapped_resample(data, model, pbar=None, **resample_options):
    try:
        model = resample_model(data, **model, **resample_options)
    except KeyboardInterrupt:
        print("Early termination of fitting: user interruption")
        raise StopResampling()

    any_nans, nan_info, messages = check_for_nans(model)

    if any_nans:
        if pbar is not None:
            pbar.close()
        warning_text = ["\nEarly termination of fitting: NaNs encountered"]
        for msg in messages:
            warning_text.append("  - {}".format(msg))
        warning_text.append(
            "\nFor additional information, see https://keypoint-moseq.readthedocs.io/en/latest/troubleshooting.html#nans-during-fitting"
        )
        warnings.warn("\n".join(warning_text))
        raise StopResampling()

    return model


def _set_parallel_flag(parallel_message_passing):
    if parallel_message_passing == "force":
        parallel_message_passing = True
    elif parallel_message_passing is None:
        parallel_message_passing = jax.default_backend() != "cpu"
    elif parallel_message_passing and jax.default_backend() == "cpu":
        warnings.warn(
            fill(
                "Setting parallel_message_passing to True when JAX is CPU-bound can "
                "result in long jit times without speed increase for calculations. "
                '(To suppress this message, set parallel_message_passing="force")'
            )
        )
    return parallel_message_passing


def fit_model(
    model,
    data,
    metadata,
    project_dir=None,
    model_name=None,
    num_iters=50,
    start_iter=0,
    verbose=False,
    ar_only=False,
    parallel_message_passing=None,
<<<<<<< HEAD
    jitter=0.001,
=======
    generate_progress_plots=True,
    save_every_n_iters=25,
>>>>>>> 24e44ba3
    **kwargs,
):
    """Fit a model to data.

    This method optionally:
        - saves checkpoints of the model and data at regular intervals
        - plots of the model's progress during fitting (see
          :py:func:`jax_moseq.viz.plot_progress`)

    Note that if a checkpoint file already exists, all model snapshots after
    `start_iter` will be deleted.

    Parameters
    ----------
    model : dict
        Model dictionary containing states, parameters, hyperparameters, noise
        prior, and random seed.

    data: dict
        Data for model fitting (see :py:func:`keypoint_moseq.io.format_data`).

    metadata: tuple (keys, bounds)
        Recordings and start/end frames for the data (see
        :py:func:`keypoint_moseq.io.format_data`).

    project_dir : str, default=None
        Project directory; required if `save_every_n_iters>0`.

    model_name : str, default=None
        Name of the model. If None, the model is named using the current date
        and time.

    num_iters : int, default=50
        Number of Gibbs sampling iterations to run.

    start_iter : int, default=0
        Index of the starting iteration, which is non-zero when continuing a
        previous fit. 

    verbose : bool, default=True
        If True, print the model's progress during fitting.

    ar_only : bool, default=False
        If True, fit an AR-HMM model using the latent trajectory defined by
        `model['states']['x']` (see
        :py:func:`jax_moseq.models.arhmm.resample_model`).
        Otherwise fit a full keypoint-SLDS model (see
        :py:func:`jax_moseq.models.keypoint_slds.resample_model`)

    save_every_n_iters : int, default=25
        Save the current model every `save_every_n_iters`. To only save the
        final model, set `save_every_n_iter=-1`. To save nothing, set 
        `save_every_n_iters=None`.

    generate_progress_plots : bool, default=True
        If True, generate plots of the model's progress during fitting. Plots
        are saved to `{project_dir}/{model_name}/plots/`.

    parallel_message_passing : bool | string, default=None,
        Use parallel implementation of Kalman sampling, which can be faster but
        has a significantly longer jit time. If None, will be set automatically
        based on the backend (True for GPU, False for CPU). A warning will be
        raised if `parallel_message_passing=True` and JAX is CPU-bound. Set to
        'force' to skip this check.

    jitter : float, default=0.001
        Amount to boost the diagonal of the dynamics covariance matrix when
        resampling pose trajectories. Increasing this value can help prevent
        NaNs during fitting.


    Returns
    -------
    model : dict
        Model dictionary containing states, parameters, hyperparameters, noise
        prior, and random seed.

    model_name : str
        Name of the model.
    """
    if generate_progress_plots and save_every_n_iters == 0:
        warnings.warn(
            fill(
                "The `generate_progress_plots` option requires that "
                "`save_every_n_iters` be greater than 0. Progress plots will "
                "not be generated."
            )
        )
        generate_progress_plots = False

    if model_name is None:
        model_name = str(datetime.now().strftime("%Y_%m_%d-%H_%M_%S"))

    if save_every_n_iters is not None:
        savedir = os.path.join(project_dir, model_name)
        if not os.path.exists(savedir):
            os.makedirs(savedir)
        print(fill(f"Outputs will be saved to {savedir}"))

        checkpoint_path = os.path.join(savedir, "checkpoint.h5")
        if not os.path.exists(checkpoint_path):
            save_hdf5(
                checkpoint_path,
                {
                    "model_snapshots": {f"{start_iter}": model},
                    "metadata": metadata,
                    "data": data,
                },
            )
        else: # delete model snapshots later than start_iter
            with h5py.File(checkpoint_path, "a") as f:
                for k in list(f["model_snapshots"].keys()):
                    if int(k) > start_iter:
                        del f["model_snapshots"][k]

    parallel_message_passing = _set_parallel_flag(parallel_message_passing)
    model = device_put_as_scalar(model)

    with tqdm.trange(start_iter, num_iters + 1, ncols=72) as pbar:
        for iteration in pbar:
            try:
                model = _wrapped_resample(
                    data,
                    model,
                    pbar=pbar,
                    ar_only=ar_only,
                    verbose=verbose,
                    jitter=jitter,
                    parallel_message_passing=parallel_message_passing,
                )
            except StopResampling:
                break

            if save_every_n_iters is not None and iteration > start_iter:
                if iteration == num_iters or (save_every_n_iters > 0 and iteration % save_every_n_iters == 0):
                    save_hdf5(
                        checkpoint_path, model, f"model_snapshots/{iteration}"
                    )
                    if generate_progress_plots:
                        plot_progress(
                            model,
                            data,
                            checkpoint_path,
                            iteration,
                            project_dir,
                            model_name,
                            savefig=True,
                        )

    return model, model_name


def apply_model(
    model,
    pca,
    data,
    metadata,
    project_dir=None,
    model_name=None,
    num_iters=50,
    ar_only=False,
    save_results=True,
    verbose=False,
    results_path=None,
    parallel_message_passing=None,
    return_model=False,
    **kwargs,
):
    """Apply a model to new data.

    Parameters
    ----------
    model : dict
        Model dictionary containing states, parameters, hyperparameters, noise
        prior, and random seed.

    pca: :py:class:`sklearn.decomposition.PCA`
        PCA object used to initially project the data into the latent space.

    data: dict
        Data for model fitting (see :py:func:`keypoint_moseq.io.format_data`).

    metadata: tuple (keys, bounds)
        Recordings and start/end frames for the data (see
        :py:func:`keypoint_moseq.io.format_data`).

    project_dir : str, default=None
        Path to the project directory. Required if `save_results=True` and
        `results_path=None`.

    model_name : str, default=None
        Name of the model. Required if `save_results=True` and
        `results_path=None`.

    num_iters : int, default=20
        Number of iterations to run the model.

    ar_only : bool, default=False
        See :py:func:`keypoint_moseq.fitting.fit_model`.

    save_results : bool, default=True
        If True, the model outputs will be saved to disk (see
        :py:func:`keypoint_moseq.io.extract_results` for the output format).

    verbose : bool, default=False
        Whether to print progress updates.

    results_path : str, default=None
        Optional path for saving model outputs.

    parallel_message_passing : bool | string, default=None,
        Use parallel implementation of Kalman sampling, which can be faster
        but has a significantly longer jit time. If None, will be set
        automatically based on the backend (True for GPU, False for CPU). A
        warning will be raised if `parallel_message_passing=True` and JAX is
        CPU-bound. Set to 'force' to skip this check.

    return_model : bool, default=False
        Whether to return the model after fitting.

    Returns
    -------
    results : dict
        Dictionary of model outputs (for results format, see
        :py:func:`keypoint_moseq.io.extract_results`).

    model : dict
        Model dictionary containing states, parameters, hyperparameters, noise
        prior, and random seed. Only returned if `return_model=True`.
    """
    parallel_message_passing = _set_parallel_flag(parallel_message_passing)
    data = jax.device_put(data)

    if save_results:
        if results_path is None:
            assert project_dir is not None and model_name is not None, fill(
                "The `save_results` option requires either a `results_path` "
                "or the `project_dir` and `model_name` arguments"
            )
            results_path = os.path.join(project_dir, model_name, "results.h5")

    model = init_model(
        pca=pca,
        data=data,
        seed=model["seed"],
        params=model["params"],
        hypparams=model["hypparams"],
        **kwargs,
    )

    with tqdm.trange(num_iters, desc="Applying model", ncols=72) as pbar:
        for iteration in pbar:
            try:
                model = _wrapped_resample(
                    data,
                    model,
                    pbar=pbar,
                    ar_only=ar_only,
                    states_only=True,
                    verbose=verbose,
                    parallel_message_passing=parallel_message_passing,
                )
            except StopResampling:
                break

    results = extract_results(
        model, metadata, project_dir, model_name, save_results, results_path
    )

    if return_model:
        return results, model
    else:
        return results


def update_hypparams(model_dict, **kwargs):
    """Edit the hyperparameters of a model.

    Hyperparameters are stored as a nested dictionary in the `hypparams` key of
    the model dictionary. This function allows the user to update the
    hyperparameters of a model by passing in keyword arguments with the same
    name as the hyperparameter. The hyperparameter will be updated if it is a
    scalar value.

    Parameters
    ----------
    model_dict : dict
        Model dictionary.

    kwargs : dict
        Keyword arguments mapping hyperparameter names to new values.

    Returns
    -------
    model_dict : dict
        Model dictionary with updated hyperparameters.
    """
    assert "hypparams" in model_dict, fill(
        "The inputted model/checkpoint does not contain any hyperparams"
    )

    not_updated = list(kwargs.keys())

    for hypparms_group in model_dict["hypparams"]:
        for k, v in kwargs.items():
            if k in model_dict["hypparams"][hypparms_group]:
                old_value = model_dict["hypparams"][hypparms_group][k]
                if not np.isscalar(old_value):
                    print(
                        fill(
                            f"{k} cannot be updated since it is not a scalar hyperparam"
                        )
                    )
                else:
                    if not isinstance(v, type(old_value)):
                        warnings.warn(
                            f"'{k}' with {type(v)} will be cast to {type(old_value)}"
                        )

                    model_dict["hypparams"][hypparms_group][k] = type(
                        old_value
                    )(v)
                    not_updated.remove(k)

    if len(not_updated) > 0:
        warnings.warn(
            fill(f"The following hypparams were not found {not_updated}")
        )

    return model_dict<|MERGE_RESOLUTION|>--- conflicted
+++ resolved
@@ -68,12 +68,9 @@
     verbose=False,
     ar_only=False,
     parallel_message_passing=None,
-<<<<<<< HEAD
     jitter=0.001,
-=======
     generate_progress_plots=True,
     save_every_n_iters=25,
->>>>>>> 24e44ba3
     **kwargs,
 ):
     """Fit a model to data.
@@ -111,7 +108,7 @@
 
     start_iter : int, default=0
         Index of the starting iteration, which is non-zero when continuing a
-        previous fit. 
+        previous fit.
 
     verbose : bool, default=True
         If True, print the model's progress during fitting.
@@ -125,7 +122,7 @@
 
     save_every_n_iters : int, default=25
         Save the current model every `save_every_n_iters`. To only save the
-        final model, set `save_every_n_iter=-1`. To save nothing, set 
+        final model, set `save_every_n_iter=-1`. To save nothing, set
         `save_every_n_iters=None`.
 
     generate_progress_plots : bool, default=True
@@ -183,7 +180,7 @@
                     "data": data,
                 },
             )
-        else: # delete model snapshots later than start_iter
+        else:  # delete model snapshots later than start_iter
             with h5py.File(checkpoint_path, "a") as f:
                 for k in list(f["model_snapshots"].keys()):
                     if int(k) > start_iter:
@@ -208,7 +205,10 @@
                 break
 
             if save_every_n_iters is not None and iteration > start_iter:
-                if iteration == num_iters or (save_every_n_iters > 0 and iteration % save_every_n_iters == 0):
+                if iteration == num_iters or (
+                    save_every_n_iters > 0
+                    and iteration % save_every_n_iters == 0
+                ):
                     save_hdf5(
                         checkpoint_path, model, f"model_snapshots/{iteration}"
                     )
