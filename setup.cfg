--- conflicted
+++ resolved
@@ -26,13 +26,10 @@
     pandas
     tables
     networkx
-<<<<<<< HEAD
     sleap_io
     pynwb
     ndx_pose
-=======
     plotly
->>>>>>> 78256fa4
     jupyter_nbextensions_configurator
     jupyter_bokeh==2.0.3
     qgrid==1.3.1
